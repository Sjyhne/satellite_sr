--- conflicted
+++ resolved
@@ -207,24 +207,26 @@
     plt.scatter(pred_dx, pred_dy, c='red', label='Predicted', alpha=0.6)
     
     # Draw lines connecting corresponding points and add annotations
-    for i in range(len(pred_dx)):
-        # Draw connection line
-        plt.plot([target_dx[i], pred_dx[i]], 
-                [target_dy[i], pred_dy[i]], 
-                'gray', alpha=0.3)
-        
-        # Add sample index annotations
-        # For target point
-        plt.annotate(f'{i:02d}', 
-                    (target_dx[i], target_dy[i]),
-                    xytext=(5, 5), textcoords='offset points',
-                    color='blue', fontsize=8)
-        
-        # For predicted point
-        plt.annotate(f'{i:02d}', 
-                    (pred_dx[i], pred_dy[i]),
-                    xytext=(5, 5), textcoords='offset points',
-                    color='red', fontsize=8)
+    # check if pred_dx has a length
+    if pred_dx.dim() > 0:
+        for i in range(len(pred_dx)):
+            # Draw connection line
+            plt.plot([target_dx[i], pred_dx[i]], 
+                    [target_dy[i], pred_dy[i]], 
+                    'gray', alpha=0.3)
+            
+            # Add sample index annotations
+            # For target point
+            plt.annotate(f'{i:02d}', 
+                        (target_dx[i], target_dy[i]),
+                        xytext=(5, 5), textcoords='offset points',
+                        color='blue', fontsize=8)
+            
+            # For predicted point
+            plt.annotate(f'{i:02d}', 
+                        (pred_dx[i], pred_dy[i]),
+                        xytext=(5, 5), textcoords='offset points',
+                        color='red', fontsize=8)
     
     # Add labels and title
     plt.xlabel('Translation X')
@@ -398,20 +400,7 @@
 
     # 16, 128, 128, 512
 
-<<<<<<< HEAD
-    if args.model == "TransformFourierNetwork":
-        model = TransformFourierNetwork(mapping_size * 2, *network_size, num_samples).to(device)
-        recon_optimizer = optim.AdamW(model.layers.parameters(), lr=recon_lr)
-        trans_optimizer = optim.AdamW(list(model.transform_vectors.parameters()), lr=trans_lr)
-        # with learnable frame codes
-        trans_optimizer = optim.AdamW(list(model.transform_vectors.parameters()) + list(model.frame_codes.parameters()), lr=trans_lr)
-
-    else:
-        model = FourierNetwork(mapping_size * 2, *network_size, num_samples).to(device)
-        recon_optimizer = optim.AdamW(model.layers.parameters(), lr=recon_lr)
-        # with learnable frame codes
-        trans_optimizer = optim.AdamW(list(model.transform_vectors.parameters()) + list(model.frame_codes.parameters()), lr=trans_lr)
-=======
+
     model = FourierNetwork(mapping_size * 2, *network_size, num_samples).to(device)
     # Create optimizers
     recon_params = (
@@ -419,10 +408,9 @@
         list(model.color_scales.parameters())  # Add color transform params
     )
     recon_optimizer = optim.AdamW(recon_params, lr=recon_lr)
->>>>>>> 7e424f8c
 
     # Transform parameters get their own optimizer
-    trans_params = list(model.transform_vectors.parameters())
+    trans_params = list(model.transform_vectors.parameters()) + list(model.frame_codes.parameters())
     trans_optimizer = optim.AdamW(trans_params, lr=trans_lr)
 
 
@@ -643,31 +631,32 @@
     plt.close()
 
     # Final masking visualization
-    output, transforms = model(
-        hr_coords.unsqueeze(0), 
-        torch.tensor([1]).to(device),
-        lr_shape=(lr_target_img.shape[0], lr_target_img.shape[1])
-    )
-    
-    if isinstance(output, tuple):
-        output, mask = output
-        # Downsample mask to LR space
-        mask_lr = mask.permute(0, 3, 1, 2)  # [B, 1, H, W]
-        mask_lr = downsample_torch(mask_lr, (lr_target_img.shape[0], lr_target_img.shape[1]))
-        
-        # Upsample mask back to HR for visualization
-        mask_hr = F.interpolate(mask_lr, size=(output.shape[1], output.shape[2]), 
-                              mode='nearest')  # Use nearest to keep binary mask
-        mask_hr = mask_hr.permute(0, 2, 3, 1)  # [B, H, W, 1]
-        
-        # Visualize masked images
-        visualize_masked_images(
-            output.detach(), 
-            torch.from_numpy(test_img).to(device),
-            mask_hr,
-            'final',
-            save_dir=results_dir / 'final_mask_vis'
+    if num_samples > 1:
+        output, transforms = model(
+            hr_coords.unsqueeze(0), 
+            torch.tensor([1]).to(device),
+            lr_shape=(lr_target_img.shape[0], lr_target_img.shape[1])
         )
+        
+        if isinstance(output, tuple):
+            output, mask = output
+            # Downsample mask to LR space
+            mask_lr = mask.permute(0, 3, 1, 2)  # [B, 1, H, W]
+            mask_lr = downsample_torch(mask_lr, (lr_target_img.shape[0], lr_target_img.shape[1]))
+            
+            # Upsample mask back to HR for visualization
+            mask_hr = F.interpolate(mask_lr, size=(output.shape[1], output.shape[2]), 
+                                mode='nearest')  # Use nearest to keep binary mask
+            mask_hr = mask_hr.permute(0, 2, 3, 1)  # [B, H, W, 1]
+            
+            # Visualize masked images
+            visualize_masked_images(
+                output.detach(), 
+                torch.from_numpy(test_img).to(device),
+                mask_hr,
+                'final',
+                save_dir=results_dir / 'final_mask_vis'
+            )
 
     # At the end, log final images
     if args.wandb:
