import torch
import torch.nn as nn
import torch.nn.functional as F
import math

import numpy as np

from utils import apply_shift_torch




# Fourier feature mapping
def input_mapping(x, B):
    if B is None:
        return x
    else:
        x_proj = (2. * np.pi * x) @ B.T
        return torch.cat([torch.sin(x_proj), torch.cos(x_proj)], dim=-1)

def get_B_gauss(mapping_size, coordinate_dim, scale=10):
    return torch.randn(mapping_size, coordinate_dim) * scale

## v1
# def get_learnable_transforms(num_samples, coordinate_dim=2):
#     # we freeze the first transform to be zero
#     params = nn.ParameterList([
#         nn.ParameterList([
#             nn.Parameter(torch.zeros(1), requires_grad=(i != 0))
#             for _ in range(coordinate_dim)
#         ])
#         for i in range(num_samples)
#     ])
#     return params

## v2 it should be the same as above, however this implementation changes the logging of transform loss. The reconstruction loss is the same and the shifts are also the same.
# def get_learnable_transforms(num_samples, coordinate_dim=2):
#     # loop through each sample set requires_grad to False for the first sample
#     params = nn.ParameterList([
#         nn.Parameter(torch.zeros(coordinate_dim), requires_grad=True) for i in range(num_samples)
#     ])
#     params[0].requires_grad = False
#     return params

def get_learnable_transforms(num_samples, coordinate_dim=2):
    # Create a list of learnable tensors
    params = [nn.Parameter(torch.zeros(coordinate_dim), requires_grad=(i != 0)) for i in range(num_samples)]
    # Store them in an nn.ParameterList to register them as model parameters
    return nn.ParameterList(params)  # List of [D] tensors, length B


def get_one_hot_encoding(num_classes):
    return torch.eye(num_classes).cuda()


class FourierNetwork(nn.Module):
    def __init__(self, input_dim, num_layers, num_channels, num_samples, coordinate_dim=2, code_dim=0):
        super().__init__()

        self.code_dim = code_dim

        # create decoder MLP
        self.layers = nn.ModuleList()
        self.layers.append(nn.Linear(input_dim+code_dim, num_channels))
        for i in range(num_layers - 2):
            self.layers.append(nn.Linear(num_channels, num_channels))
        self.layers.append(nn.Linear(num_channels, 3))

        self.B = get_B_gauss(input_dim // 2, coordinate_dim)
<<<<<<< HEAD

        # Create transform parameters for each sample
        self.transform_vectors = get_learnable_transforms(num_samples=num_samples, coordinate_dim=coordinate_dim)

        # learnable codes for each frame
        if self.code_dim > 0:
            self.frame_codes = get_learnable_transforms(num_samples, coordinate_dim=code_dim).cuda()
        else:
            self.frame_codes = nn.ParameterList([])
=======
        
        # Create spatial transform parameters for each sample
        self.transform_vectors = nn.ParameterList([
            nn.ParameterList([
                nn.Parameter(torch.zeros(1), requires_grad=(i != 0))
                for _ in range(coordinate_dim)
            ])
            for i in range(num_samples)
        ])
>>>>>>> 7e424f8c

        # Create color scaling parameters for each sample (just 3 values per sample for RGB)
        self.color_scales = nn.ParameterList([
            nn.Parameter(torch.ones(3), requires_grad=(i != 0))  # [3] for RGB
            for i in range(num_samples)
        ])

    def apply_color_transform(self, x, sample_idx):
        """Apply per-channel color scaling."""
        x_reshaped = x.permute(0, 3, 1, 2)  # [B, 3, H, W]
        result = x_reshaped.clone()
        
        for i, idx in enumerate(sample_idx):
            if idx != 0:  # Skip reference sample
                # Get color scales for this sample [3]
                scales = self.color_scales[idx].view(3, 1, 1)  # reshape to [3, 1, 1] for broadcasting
                # Apply channel-wise scaling
                result[i] = x_reshaped[i] * scales
        
        return torch.clamp(result.permute(0, 2, 3, 1), 0, 1)  # Back to [B, H, W, 3]

    def forward(self, x, sample_idx=None, dx_percent=None, dy_percent=None, **kwargs):
        B, H, W, C = x.shape
        x = x.clone()

        dx_list = None
        dy_list = None
        
        if sample_idx is not None:
            dx_list = []
            dy_list = []
            for i, sample_id in enumerate(sample_idx):
                transform = self.transform_vectors[sample_id]
                if dx_percent is not None and dy_percent is not None:
                    dx = dx_percent[i].squeeze()
                    dy = dy_percent[i].squeeze()
                else:
                    dx = transform[0]
                    dy = transform[1]
<<<<<<< HEAD
                
                # Apply transforms to coordinates
                x[i, :, :, 0] += dx
                x[i, :, :, 1] += dy
                with torch.no_grad():
                    transforms.append([dx, dy])
            
            with torch.no_grad():
                # Convert transforms list to tensors
                dx_list = torch.stack([t[0] for t in transforms])
                dy_list = torch.stack([t[1] for t in transforms])

                # Create mask based on translations
                mask = self.create_translation_mask(lr_shape, dx_list * W, dy_list * H)
                mask = mask.unsqueeze(-1)  # Add channel dimension [B, H, W, 1]

        # # NOTE: Alternative to sum the self.transform_vectors to the input x
        # B, H, W, _ = x.shape
        # transform_vectors = torch.stack(list(self.transform_vectors))  # Shape [B, D]
        # transform_vectors = transform_vectors[:B, None, None, :].expand(-1, H, W, -1)  # Shape [B, H, W, D]
        # x += transform_vectors

        # Apply Fourier feature mapping
        x = input_mapping(x, self.B.to(x.device))  # ([16, 256, 256, 256])


        # # NOTE: concatenate learned frame_codes to x (maybe useful in combination with transform_vectors to adjust for atmospheric shifts?)   
        if self.code_dim > 0:
            B, H, W, F = x.shape
            frame_codes = torch.stack(list(self.frame_codes))  # Shape [B, D]
            frame_codes = frame_codes[:B, None, None, :].expand(-1, H, W, -1)  # Shape [B, H, W, D]
            # concatenate frame codes to x
            x = torch.cat([x, frame_codes], dim=-1)        


        # Process through layers
=======

                x[i, :, :, 0] += dx
                x[i, :, :, 1] += dy
                dx_list.append(dx)
                dy_list.append(dy)

            dx_list = torch.stack(dx_list)
            dy_list = torch.stack(dy_list)

        x = input_mapping(x, self.B.to(x.device))
>>>>>>> 7e424f8c
        for i, layer in enumerate(self.layers[:-1]):
            x = torch.nn.functional.relu(layer(x))
        out = torch.sigmoid(self.layers[-1](x))

        if sample_idx is not None:
            out = self.apply_color_transform(out, sample_idx)

        transforms = [dx_list, dy_list] if dx_list is not None else None
        return out, transforms
    

# PyTorch network definition
class TransformFourierNetwork(nn.Module):
    def __init__(self, input_dim, num_layers, num_channels, num_samples, coordinate_dim=2):
        super().__init__()
        self.layers = nn.ModuleList()
        self.layers.append(nn.Linear(input_dim, num_channels))
        for i in range(num_layers - 2):
            self.layers.append(nn.Linear(num_channels, num_channels))
        self.layers.append(nn.Linear(num_channels, 3))

        self.learnable_transform_scale = nn.Parameter(torch.ones(1))

        self.B = get_B_gauss(input_dim // 2, coordinate_dim)

        # Create transform parameters for each sample
        self.transform_vectors = nn.ParameterList([
            nn.ParameterList([
                nn.Parameter(torch.zeros(1) if i == 0 else ((torch.randn(1) - 0.5) * 0.01), 
                            requires_grad=(i != 0))
                for _ in range(coordinate_dim)
            ])
            for i in range(num_samples)
        ])

    def create_translation_mask(self, shape, dx, dy):
        """Create a mask for valid pixels after translation.
        
        Args:
            shape: (H, W) tuple of image dimensions
            dx: translation in x (positive = right)
            dy: translation in y (positive = down)
        Returns:
            mask: Binary mask of valid pixels [B, H, W]
        """
        H, W = shape
        B = len(dx)  # Batch size
        mask = torch.ones((B, H, W), device=dx.device)
        
        # For each sample in batch
        for i in range(B):
            # Handle x-direction masking
            if dx[i] > 0:
                # Moving right - mask right edge
                width = int(abs(dx[i].item()))
                if width > 0:
                    mask[i, :, -width:] = 0
            elif dx[i] < 0:
                # Moving left - mask left edge
                width = int(abs(dx[i].item()))
                if width > 0:
                    mask[i, :, :width] = 0
            
            # Handle y-direction masking
            if dy[i] > 0:
                # Moving down - mask bottom edge
                height = int(abs(dy[i].item()))
                if height > 0:
                    mask[i, -height:, :] = 0
            elif dy[i] < 0:
                # Moving up - mask top edge
                height = int(abs(dy[i].item()))
                if height > 0:
                    mask[i, :height, :] = 0
        
        return mask

    def forward(self, x, sample_idx=None, dx_percent=None, dy_percent=None, dx_pixels_hr=None, dy_pixels_hr=None, lr_shape=None):
        x = input_mapping(x, self.B.to(x.device))
        B, H, W, _ = x.shape

        # Get base output from main network
        for i, layer in enumerate(self.layers[:-1]):
            x = torch.nn.functional.gelu(layer(x))
        out = torch.sigmoid(self.layers[-1](x))  # [B, H, W, 3]
        
        if sample_idx is not None:
            transforms = []
            
            for i, sample_id in enumerate(sample_idx):
                transform = self.transform_vectors[sample_id]
                if dx_pixels_hr is not None and dy_pixels_hr is not None:
                    # Convert HR pixel translations to LR pixel translations
                    dx = dx_pixels_hr[i].squeeze()
                    dy = dy_pixels_hr[i].squeeze()  # Scale to LR pixels
                else:
                    # Convert normalized predictions to LR pixel space
                    dx = transform[0] 
                    dy = transform[1] 
                transforms.append([dx, dy])
            
            # Convert transforms list to tensors
            dx_list = torch.stack([t[0] for t in transforms])
            dy_list = torch.stack([t[1] for t in transforms])

            # Create validity mask using LR pixel translations
            mask = self.create_translation_mask(lr_shape, dx_list, dy_list)
            mask = mask.unsqueeze(-1)  # Add channel dimension [B, H, W, 1]
            
            # Apply shift to output using pixel-space translations
            # apply_shift_torch will handle normalization internally
            out = out.permute(0, 3, 1, 2)  # [B, 3, H, W]
            out = apply_shift_torch(out, dx_list, dy_list)
            out = out.permute(0, 2, 3, 1)  # [B, H, W, 3]
            
            # Return output and mask separately for loss computation
            out = (out, mask)  # Return tuple of (unmasked output, mask)
            transforms = [dx_list, dy_list]
            
            return out, transforms
        
        return out, None
    
    <|MERGE_RESOLUTION|>--- conflicted
+++ resolved
@@ -67,7 +67,6 @@
         self.layers.append(nn.Linear(num_channels, 3))
 
         self.B = get_B_gauss(input_dim // 2, coordinate_dim)
-<<<<<<< HEAD
 
         # Create transform parameters for each sample
         self.transform_vectors = get_learnable_transforms(num_samples=num_samples, coordinate_dim=coordinate_dim)
@@ -77,17 +76,7 @@
             self.frame_codes = get_learnable_transforms(num_samples, coordinate_dim=code_dim).cuda()
         else:
             self.frame_codes = nn.ParameterList([])
-=======
-        
-        # Create spatial transform parameters for each sample
-        self.transform_vectors = nn.ParameterList([
-            nn.ParameterList([
-                nn.Parameter(torch.zeros(1), requires_grad=(i != 0))
-                for _ in range(coordinate_dim)
-            ])
-            for i in range(num_samples)
-        ])
->>>>>>> 7e424f8c
+
 
         # Create color scaling parameters for each sample (just 3 values per sample for RGB)
         self.color_scales = nn.ParameterList([
@@ -127,22 +116,18 @@
                 else:
                     dx = transform[0]
                     dy = transform[1]
-<<<<<<< HEAD
                 
                 # Apply transforms to coordinates
                 x[i, :, :, 0] += dx
                 x[i, :, :, 1] += dy
                 with torch.no_grad():
-                    transforms.append([dx, dy])
+                    dx_list.append(dx)
+                    dy_list.append(dy)
             
             with torch.no_grad():
                 # Convert transforms list to tensors
-                dx_list = torch.stack([t[0] for t in transforms])
-                dy_list = torch.stack([t[1] for t in transforms])
-
-                # Create mask based on translations
-                mask = self.create_translation_mask(lr_shape, dx_list * W, dy_list * H)
-                mask = mask.unsqueeze(-1)  # Add channel dimension [B, H, W, 1]
+                dx_list = torch.stack(dx_list)
+                dy_list = torch.stack(dy_list)
 
         # # NOTE: Alternative to sum the self.transform_vectors to the input x
         # B, H, W, _ = x.shape
@@ -164,18 +149,6 @@
 
 
         # Process through layers
-=======
-
-                x[i, :, :, 0] += dx
-                x[i, :, :, 1] += dy
-                dx_list.append(dx)
-                dy_list.append(dy)
-
-            dx_list = torch.stack(dx_list)
-            dy_list = torch.stack(dy_list)
-
-        x = input_mapping(x, self.B.to(x.device))
->>>>>>> 7e424f8c
         for i, layer in enumerate(self.layers[:-1]):
             x = torch.nn.functional.relu(layer(x))
         out = torch.sigmoid(self.layers[-1](x))
